--- conflicted
+++ resolved
@@ -8,21 +8,12 @@
  * Link: https://arxiv.org/pdf/2001.03147.pdf
  */
 
-<<<<<<< HEAD
-#include <math.h>       // log, ceil, floor
-#include <stdio.h>      // printf
-#include <assert.h>     // assert
-#include <stdlib.h>     // calloc
-#include <string.h>     // memset
-#include <unistd.h>     // write
-=======
 #include <math.h>   // log, ceil
 #include <stdio.h>  // printf
 #include <assert.h> // assert
 #include <stdlib.h> // calloc
 #include <string.h> // memset
 #include <unistd.h> // write
->>>>>>> bfdd707d
 
 #include "hash.h"
 #include "agingBloom.h"
@@ -58,12 +49,7 @@
 static uint64_t CountBitOn(uint64_t barr) {
     //  Consider using LUT though can do 8 bit each call
     uint64_t result = 0;
-<<<<<<< HEAD
-    while(barr)
-    {
-=======
     while (barr) {
->>>>>>> bfdd707d
         barr &= (barr - 1);
         ++result;
     }
@@ -73,40 +59,18 @@
 static double CalcBitPerItem(double error) {
     assert(error > 0 && error < 1);
 
-<<<<<<< HEAD
-    return -log(error) / pow(log(2),2);
-}
-
-static uint64_t max(uint64_t a, uint64_t b) {
-    return a > b ? a : b;
-}
-
-static uint64_t ceil64(uint64_t n) {
-    return ceil(n / (double)_64BITS);
-}
-=======
     return -log(error) / pow(log(2), 2);
 }
 
 static uint64_t max(uint64_t a, uint64_t b) { return a > b ? a : b; }
 
 static uint64_t ceil64(uint64_t n) { return ceil(n / (double)_64BITS); }
->>>>>>> bfdd707d
 
 /*****************************************************************************/
 /*********                    blmSlice functions                    **********/
 /*****************************************************************************/
-<<<<<<< HEAD
-static blmSlice createSlice(uint64_t size, uint32_t hashIndex,
-                            timestamp_t timestamp) {
-    blmSlice slice = {.size = size,
-            .count = 0,
-            .hashIndex = hashIndex,
-            .timestamp = timestamp };
-=======
 static blmSlice createSlice(uint64_t size, uint32_t hashIndex, timestamp_t timestamp) {
     blmSlice slice = {.size = size, .count = 0, .hashIndex = hashIndex, .timestamp = timestamp};
->>>>>>> bfdd707d
     slice.data = (char *)calloc(ceil64(size), sizeof(uint64_t));
     return slice;
 }
@@ -114,13 +78,10 @@
 static void destroySlice(blmSlice *slice) {
     free(slice->data);
     slice->data = NULL;
-<<<<<<< HEAD
 }
 
 static uint64_t sliceCapacity(blmSlice *slice) {
     return log(2) * slice->size;
-=======
->>>>>>> bfdd707d
 }
 
 /*****************************************************************************/
@@ -131,7 +92,6 @@
 // the slices array and inserting a new slice at location 0.
 // hashIndex for the new slice is calculated slice at location 1.
 static void APBF_shiftSlice(ageBloom_t *apbf) {
-<<<<<<< HEAD
     assert (apbf);
 
     uint32_t numHash = apbf->numHash;
@@ -169,29 +129,12 @@
     }
 
     memmove(slices + 1, slices, sizeof(blmSlice) * (numSlices - 1));
-=======
-    assert(apbf);
-
-    uint32_t numHash = apbf->numHash;
-    uint32_t numSlices = apbf->numSlices;
-    blmSlice *slices = apbf->slices;
-
-    char *data = slices[numSlices - 1].data;
-    for (int32_t i = numSlices - 1; i > 0; --i) { // done numFilter - 1 times
-        memcpy(&slices[i], &slices[i - 1], sizeof(blmSlice));
-    }
-
-    slices[0].hashIndex = (apbf->slices[1].hashIndex - 1 + numHash) % numHash;
-    slices[0].data = data;
-    memset(data, 0, slices[0].size / BYTE);
->>>>>>> bfdd707d
 }
 
 /*****************************************************************************/
 /*********                          Oracle                          **********/
 /*****************************************************************************/
 
-<<<<<<< HEAD
 // Retires slices that have expired (older than timestamp).
 static void retireSlices(ageBloom_t *apbf) {
     assert (apbf);
@@ -202,44 +145,10 @@
     // try retiring slices older than timestamp. Must leave optimal minimal number.
     for(i = apbf->numSlices - 1; i > apbf->optimalSlices - 1; --i) {
         if (slices[i].timestamp < apbf->currTime - apbf->timeSpan) {
-=======
-/*
- * Slices shift can be triggered by time/callback
- * or an assessment can be made periodically where the fill-rate at slice
- * `k - 1` checked and if fill-rate is > 50%, a shift is triggered.
- *
- * Steps:
- *  * Calculate size of new slice. This is where the magic happens.
- *  * Create a slice with the required size.
- *  * Check if timestamp is expired on slices at end of array and retire
- *    accordingly.
- *
- * Oracle Option 1
- * Get fill-rate on latest slice.
- * Calculate expected-fill-rate (EFR).
- * New size equal ((fill-rate / EFR) * latest->size).
- *
- * Oracle Option 2
- * Calculate EFR.
- * Get fill-rate on latest slice + slices to be retired (will help with seasonality).
- * New size equal ((fill-rate / EFR) * (latest->size + retiring_slices->size) / n).
- */
-
-static void retireSlices(ageBloom_t *apbf) {
-    assert(apbf);
-
-    // uint32_t numHash = apbf->numHash;
-    blmSlice *slices = apbf->slices;
-    timestamp_t ts = 0; // system time
-    // try retiring slices older than timestamp. Must leave optimal minimal number.
-    for (int32_t i = apbf->numSlices - 1; i > apbf->optimalSlices - 1; --i) {
-        if (slices[i].timestamp < ts) {
->>>>>>> bfdd707d
             destroySlice(&slices[i]);
             continue;
         }
         break;
-<<<<<<< HEAD
     }
 
     // if at least one slice was retired, realloc slices' memory space.
@@ -353,45 +262,17 @@
 
     apbf->currTime += micros;
     apbf->lastTimestamp = end;
-=======
-    }
-}
-
-static uint64_t predictSize(ageBloom_t *apbf) { return 0; }
-
-// Adds an additional time frame and set it to size
-static void APBF_addTimeframe(ageBloom_t *apbf, uint64_t size) {
-    assert(apbf);
-
-    timestamp_t ts = 0; // TODO: just a placeholder
-    uint32_t numHash = apbf->numHash;
-    blmSlice *slices = apbf->slices;
-
-    slices = (blmSlice *)realloc(slices, sizeof(*slices) * (++apbf->numSlices));
-    for (int32_t i = apbf->numSlices - 1; i > 0; --i) { // done numFilter - 1 times
-        memcpy(&slices[i], &slices[i - 1], sizeof(blmSlice));
-    }
-
-    uint32_t hashIndex = (apbf->slices[1].hashIndex - 1 + numHash) % numHash;
-    slices[0] = createSlice(size, hashIndex, ts);
->>>>>>> bfdd707d
 }
 
 /*****************************************************************************/
 /*********                      APBF functions                      **********/
 /*****************************************************************************/
 
-<<<<<<< HEAD
-ageBloom_t* APBF_createLowLevelAPI(uint32_t numHash, uint32_t timeframes, uint64_t sliceSize) {
-    ageBloom_t *apbf = (ageBloom_t *)calloc(1, sizeof(ageBloom_t));
-    if(apbf == NULL) { return NULL; }
-=======
 ageBloom_t *APBF_createLowLevelAPI(uint32_t numHash, uint32_t timeframes, uint64_t sliceSize) {
     ageBloom_t *apbf = (ageBloom_t *)calloc(1, sizeof(ageBloom_t));
     if (apbf == NULL) {
         return NULL;
     }
->>>>>>> bfdd707d
 
     apbf->numHash = numHash;
     apbf->batches = timeframes;
@@ -403,21 +284,13 @@
         return NULL;
     }
 
-<<<<<<< HEAD
-    for(uint32_t i = 0; i < apbf->numSlices; ++i) {
-=======
     for (uint32_t i = 0; i < apbf->numSlices; ++i) {
->>>>>>> bfdd707d
         apbf->slices[i].size = sliceSize;
         apbf->slices[i].hashIndex = i % numHash;
         apbf->slices[i].data = (char *)calloc(ceil64(sliceSize), sizeof(uint64_t));
 
         if (apbf->slices[i].data == NULL) {
-<<<<<<< HEAD
-            while(i > 0) {
-=======
             while (i > 0) {
->>>>>>> bfdd707d
                 free(apbf->slices[--i].data);
             }
             free(apbf->slices);
@@ -429,81 +302,13 @@
     return apbf;
 }
 
-<<<<<<< HEAD
-ageBloom_t* APBF_createHighLevelAPI(int error, uint64_t capacity, int8_t level) {
-=======
 ageBloom_t *APBF_createHighLevelAPI(int error, uint64_t capacity, int8_t level) {
->>>>>>> bfdd707d
     uint64_t k = 0;
     uint64_t l = 0;
 
     // `error` is is form of 10^(-error). ex. error = 1 -> 0.1, error = 3 -> 0.001
     // These values are precalculated and appear in the paper.
     // They optimize the number of slides for a given number of hash functions.
-<<<<<<< HEAD
-    switch (error)
-    {
-        case 1:
-            switch (level) {
-                case 0: k = 4; l = 3; break;
-                case 1: k = 5; l = 7; break;
-                case 2: k = 6; l = 14; break;
-                case 3: k = 7; l = 28; break;
-                case 4: k = 8; l = 56; break;
-                default: break;
-            }
-            break;
-        case 2:
-            switch (level) {
-                case 0: k = 7; l = 5; break;
-                case 1: k = 8; l = 8; break;
-                case 2: k = 9; l = 14; break;
-                case 3: k = 10; l = 25; break;
-                case 4: k = 11; l = 46; break;
-                case 5: k = 12; l = 88; break;
-                default: break;
-            }
-            break;
-        case 3:
-            switch (level) {
-                case 0: k = 10; l = 7; break;
-                case 1: k = 11; l = 9; break;
-                case 2: k = 12; l = 14; break;
-                case 3: k = 13; l = 23; break;
-                case 4: k = 14; l = 40; break;
-                case 5: k = 15; l = 74; break;
-                default: break;
-            }
-            break;
-        case 4:
-            switch (level) {
-                case 0: k = 14; l = 11; break;
-                case 1: k = 15; l = 15; break;
-                case 2: k = 16; l = 22; break;
-                case 3: k = 17; l = 36; break;
-                case 4: k = 18; l = 63; break;
-                case 5: k = 19; l = 117; break;
-                default: break;
-            }
-            break;
-        case 5:
-            switch (level) {
-                case 0: k = 17; l = 13; break;
-                case 1: k = 18; l = 16; break;
-                case 2: k = 19; l = 22; break;
-                case 3: k = 20; l = 33; break;
-                case 4: k = 21; l = 54; break;
-                case 5: k = 22; l = 95; break;
-                default: break;
-            }
-        default: break;
-    }
-
-    assert(capacity > l); // To avoid a mod 0 on the shift code
-    double_t sliceSize = (double_t) (capacity * k) / (l * log(2));
-
-    ageBloom_t* bf = APBF_createLowLevelAPI(k, l, ceil(sliceSize));
-=======
     switch (error) {
     case 1:
         switch (level) {
@@ -655,16 +460,14 @@
     }
 
     assert(capacity > l); // To avoid a mod 0 on the shift code
-    uint64_t sliceSize = (capacity * k) / (l * log(2));
+    double_t sliceSize = (double_t) (capacity * k) / (l * log(2));
 
     ageBloom_t *bf = APBF_createLowLevelAPI(k, l, ceil(sliceSize));
->>>>>>> bfdd707d
     bf->capacity = capacity;
     bf->errorRate = error;
     return bf;
 }
 
-<<<<<<< HEAD
 // Used for time based APBF.
 ageBloom_t *APBF_createTimeAPI(int error, uint64_t capacity, int8_t level, timestamp_t timeSpan) {
     ageBloom_t *apbf = APBF_createHighLevelAPI(error, capacity, level);
@@ -675,23 +478,13 @@
 #ifndef SLEEP
     gettimeofday(&apbf->lastTimestamp, NULL);
 #endif
-=======
-ageBloom_t *APBF_createTimeAPI(int error, uint64_t capacity, timestamp_t frequency) {
-    int8_t level = 4;
-    ageBloom_t *apbf = APBF_createHighLevelAPI(error, capacity, level);
-    apbf->assessFreq = frequency;
->>>>>>> bfdd707d
     return apbf;
 }
 
 void APBF_destroy(ageBloom_t *apbf) {
     assert(apbf);
 
-<<<<<<< HEAD
-    for(uint32_t i = 0; i < apbf->numSlices; ++i) {
-=======
     for (uint32_t i = 0; i < apbf->numSlices; ++i) {
->>>>>>> bfdd707d
         free(apbf->slices[i].data);
     }
 
@@ -708,21 +501,13 @@
 #ifdef TWOHASH
     TwoHash_t twoHash;
     getTwoHash(&twoHash, item, itemlen);
-<<<<<<< HEAD
-    for(uint32_t i = 0; i < apbf->numHash; ++i) {
-=======
     for (uint32_t i = 0; i < apbf->numHash; ++i) {
->>>>>>> bfdd707d
         uint64_t hash = getHash(twoHash, apbf->slices[i].hashIndex);
         SetBitOn(apbf->slices[i].data, hash % apbf->slices[i].size);
         ++apbf->slices[i].count;
     }
 #else
-<<<<<<< HEAD
-    for(uint32_t i = 0; i < apbf->numHash; ++i) {
-=======
     for (uint32_t i = 0; i < apbf->numHash; ++i) {
->>>>>>> bfdd707d
         uint64_t hash = MurmurHash64A_Bloom(item, itemlen, apbf->slices[i].hashIndex);
         SetBitOn(apbf->slices[i].data, hash % apbf->slices[i].size);
         ++apbf->slices[i].count;
@@ -736,7 +521,6 @@
     assert(apbf);
     assert(item);
 
-<<<<<<< HEAD
     // Checking whether it is time to shift a time frame.
     if (apbf->counter == 0) {
         retireSlices(apbf);
@@ -759,17 +543,6 @@
     if (apbf->counter == 0) {
         apbf->slices[apbf->numHash - 1].timestamp = apbf->currTime; // save timestamp of last insertion
     }
-=======
-    blmSlice *oldSlice = &apbf->slices[apbf->numHash - 1];
-
-    if (apbf->inserts % apbf->assessFreq == 0 && oldSlice->count >= oldSlice->size * log(2)) {
-        retireSlices(apbf);
-        uint64_t size = predictSize(apbf);
-        APBF_addTimeframe(apbf, size);
-    }
-
-    APBF_insert(apbf, item, itemlen);
->>>>>>> bfdd707d
 }
 
 // Used for count based APBF
@@ -785,11 +558,7 @@
 // Query algorithm is described in the paper.
 // It optimizes the process by checking only locations with a potential of `k`
 // continuos on bits which will yield a positive result.
-<<<<<<< HEAD
-bool APBF_query(ageBloom_t *apbf, const char *item, uint32_t itemlen/*, uint *age */) {
-=======
 bool APBF_query(ageBloom_t *apbf, const char *item, uint32_t itemlen /*, uint *age */) {
->>>>>>> bfdd707d
     assert(apbf);
     assert(item);
 
@@ -799,11 +568,7 @@
     uint64_t hash;
     uint32_t done = 0;
     uint32_t carry = 0;
-<<<<<<< HEAD
     int32_t cursor = apbf->numSlices - apbf->numHash;
-=======
-    int32_t cursor = apbf->batches;
->>>>>>> bfdd707d
 #ifdef TWOHASH
     TwoHash_t twoHash;
     getTwoHash(&twoHash, item, itemlen);
